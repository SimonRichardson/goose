// The nova package provides a way to access the OpenStack Compute APIs.
// See http://docs.openstack.org/api/openstack-compute/2/content/.
package nova

import (
	"encoding/base64"
	"fmt"
	"launchpad.net/goose/client"
	"launchpad.net/goose/errors"
	goosehttp "launchpad.net/goose/http"
	"net/http"
	"net/url"
)

const (
	apiFlavors            = "/flavors"
	apiFlavorsDetail      = "/flavors/detail"
	apiServers            = "/servers"
	apiServersDetail      = "/servers/detail"
	apiSecurityGroups     = "/os-security-groups"
	apiSecurityGroupRules = "/os-security-group-rules"
	apiFloatingIPs        = "/os-floating-ips"
)

const (
	// Server status values.
	StatusActive       = "ACTIVE"        // The server is active.
	StatusBuild        = "BUILD"         // The server has not finished the original build process.
	StatusDeleted      = "DELETED"       // The server is deleted.
	StatusError        = "ERROR"         // The server is in error.
	StatusHardReboot   = "HARD_REBOOT"   // The server is hard rebooting.
	StatusPassword     = "PASSWORD"      // The password is being reset on the server.
	StatusReboot       = "REBOOT"        // The server is in a soft reboot state.
	StatusRebuild      = "REBUILD"       // The server is currently being rebuilt from an image.
	StatusRescue       = "RESCUE"        // The server is in rescue mode.
	StatusResize       = "RESIZE"        // Server is performing the differential copy of data that changed during its initial copy.
	StatusShutoff      = "SHUTOFF"       // The virtual machine (VM) was powered down by the user, but not through the OpenStack Compute API.
	StatusSuspended    = "SUSPENDED"     // The server is suspended, either by request or necessity.
	StatusUnknown      = "UNKNOWN"       // The state of the server is unknown. Contact your cloud provider.
	StatusVerifyResize = "VERIFY_RESIZE" // System is awaiting confirmation that the server is operational after a move or resize.
)

const (
	// Filter keys.
	FilterStatus       = "status"        // The server status. See Server Status Values.
	FilterImage        = "image"         // The image reference specified as an ID or full URL.
	FilterFlavor       = "flavor"        // The flavor reference specified as an ID or full URL.
	FilterServer       = "name"          // The server name.
	FilterMarker       = "marker"        // The ID of the last item in the previous list.
	FilterLimit        = "limit"         // The page size.
	FilterChangesSince = "changes-since" // The changes-since time. The list contains servers that have been deleted since the changes-since time.
)

// Client provides a means to access the OpenStack Compute Service.
type Client struct {
	client client.Client
}

func New(client client.Client) *Client {
	return &Client{client}
}

// ----------------------------------------------------------------------------
// Filtering helper.

// Filter builds filtering parameters to be used in an OpenStack query which supports
// filtering.  For example:
//
//     filter := NewFilter()
//     filter.Add(nova.FilterServer, "server_name")
//     filter.Add(nova.FilterStatus, nova.StatusBuild)
//     resp, err := nova.ListServers(filter)
//
type Filter struct {
	url.Values
}

// NewFilter creates a new Filter.
func NewFilter() *Filter {
	return &Filter{make(url.Values)}
}

type Link struct {
	Href string
	Rel  string
	Type string
}

// Entity can describe a flavor, flavor detail or server.
// Contains a list of links.
type Entity struct {
	Id    string
	Links []Link
	Name  string
}

// ListFlavours lists IDs, names, and links for available flavors.
func (c *Client) ListFlavors() ([]Entity, error) {
	var resp struct {
		Flavors []Entity
	}
	requestData := goosehttp.RequestData{RespValue: &resp}
	err := c.client.SendRequest(client.GET, "compute", apiFlavors, &requestData)
	if err != nil {
		return nil, errors.Newf(err, "failed to get list of flavours")
	}
	return resp.Flavors, err
}

// FlavorDetail describes detailed information about a flavor.
type FlavorDetail struct {
	Name  string
	RAM   int // Available RAM, in MB
	VCPUs int // Number of virtual CPU (cores)
	Disk  int // Available root partition space, in GB
	Id    string
	Links []Link
}

// ListFlavorsDetail lists all details for available flavors.
func (c *Client) ListFlavorsDetail() ([]FlavorDetail, error) {
	var resp struct {
		Flavors []FlavorDetail
	}
	requestData := goosehttp.RequestData{RespValue: &resp}
	err := c.client.SendRequest(client.GET, "compute", apiFlavorsDetail, &requestData)
	if err != nil {
		return nil, errors.Newf(err, "failed to get list of flavour details")
	}
	return resp.Flavors, nil
}

// ListServers lists IDs, names, and links for all servers.
func (c *Client) ListServers(filter *Filter) ([]Entity, error) {
	var resp struct {
		Servers []Entity
	}
	requestData := goosehttp.RequestData{RespValue: &resp, Params: &filter.Values, ExpectedStatus: []int{http.StatusOK}}
	err := c.client.SendRequest(client.GET, "compute", apiServers, &requestData)
	if err != nil {
		return nil, errors.Newf(err, "failed to get list of servers")
	}
	return resp.Servers, nil
}

type ServerDetail struct {
	AddressIPv4 string
	AddressIPv6 string
	Created     string
	Flavor      Entity
	HostId      string
	Id          string
	Image       Entity
	Links       []Link
	Name        string
	Progress    int
	Status      string
	TenantId    string `json:"tenant_id"`
	Updated     string
	UserId      string `json:"user_id"`
}

// ListServersDetail lists all details for available servers.
func (c *Client) ListServersDetail(filter *Filter) ([]ServerDetail, error) {
	var resp struct {
		Servers []ServerDetail
	}
	requestData := goosehttp.RequestData{RespValue: &resp, Params: &filter.Values}
	err := c.client.SendRequest(client.GET, "compute", apiServersDetail, &requestData)
	if err != nil {
		return nil, errors.Newf(err, "failed to get list of server details")
	}
	return resp.Servers, nil
}

// GetServer lists details for the specified server.
func (c *Client) GetServer(serverId string) (*ServerDetail, error) {
	var resp struct {
		Server ServerDetail
	}
	url := fmt.Sprintf("%s/%s", apiServers, serverId)
	requestData := goosehttp.RequestData{RespValue: &resp}
	err := c.client.SendRequest(client.GET, "compute", url, &requestData)
	if err != nil {
		return nil, errors.Newf(err, "failed to get details for serverId: %s", serverId)
	}
	return &resp.Server, nil
}

// DeleteServer terminates the specified server.
func (c *Client) DeleteServer(serverId string) error {
	var resp struct {
		Server ServerDetail
	}
	url := fmt.Sprintf("%s/%s", apiServers, serverId)
	requestData := goosehttp.RequestData{RespValue: &resp, ExpectedStatus: []int{http.StatusNoContent}}
	err := c.client.SendRequest(client.DELETE, "compute", url, &requestData)
	if err != nil {
		err = errors.Newf(err, "failed to delete server with serverId: %s", serverId)
	}
	return err
}

type SecurityGroupName struct {
	Name string `json:"name"`
}

type RunServerOpts struct {
	Name               string              `json:"name"`
	FlavorId           string              `json:"flavorRef"`
	ImageId            string              `json:"imageRef"`
	UserData           []byte              `json:"user_data"`
	SecurityGroupNames []SecurityGroupName `json:"security_groups"`
}

// RunServer creates a new server.
func (c *Client) RunServer(opts RunServerOpts) (*Entity, error) {
	var req struct {
		Server RunServerOpts `json:"server"`
	}
	req.Server = opts
	if opts.UserData != nil {
		encoded := base64.StdEncoding.EncodeToString(opts.UserData)
		req.Server.UserData = []byte(encoded)
	}
	var resp struct {
		Server Entity `json:"server"`
	}
	requestData := goosehttp.RequestData{ReqValue: req, RespValue: &resp, ExpectedStatus: []int{http.StatusAccepted}}
	err := c.client.SendRequest(client.POST, "compute", apiServers, &requestData)
	if err != nil {
		return nil, errors.Newf(err, "failed to run a server with %#v", opts)
	}
	return &resp.Server, nil
}

// SecurityGroupRef refers to an existing named security group
type SecurityGroupRef struct {
	TenantId string `json:"tenant_id"`
	Name     string `json:"name"`
}

type SecurityGroupRule struct {
	FromPort      *int              `json:"from_port"`   // Can be nil
	IPProtocol    *string           `json:"ip_protocol"` // Can be nil
	ToPort        *int              `json:"to_port"`     // Can be nil
	ParentGroupId int               `json:"parent_group_id"`
	IPRange       map[string]string `json:"ip_range"` // Can be empty
	Id            int
	Group         *SecurityGroupRef // Can be nil
}

type SecurityGroup struct {
	Rules       []SecurityGroupRule
	TenantId    string `json:"tenant_id"`
	Id          int
	Name        string
	Description string
}

// ListSecurityGroups lists IDs, names, and other details for all security groups.
func (c *Client) ListSecurityGroups() ([]SecurityGroup, error) {
	var resp struct {
		Groups []SecurityGroup `json:"security_groups"`
	}
	requestData := goosehttp.RequestData{RespValue: &resp}
	err := c.client.SendRequest(client.GET, "compute", apiSecurityGroups, &requestData)
	if err != nil {
		return nil, errors.Newf(err, "failed to list security groups")
	}
	return resp.Groups, nil
}

// GetSecurityGroupByName returns the named security group.
// Note: due to lack of filtering support when querying security groups, this is not an efficient implementation
// but it's all we can do for now.
func (c *Client) SecurityGroupByName(name string) (*SecurityGroup, error) {
	// OpenStack does not support group filtering, so we need to load them all and manually search by name.
	groups, err := c.ListSecurityGroups()
	if err != nil {
		return nil, err
	}
	for _, group := range groups {
		if group.Name == name {
			return &group, nil
		}
	}
<<<<<<< HEAD
	return nil, errors.Newf(nil, name, "Security group %s not found.", name)
=======
	return nil, errors.NewNotFoundf(nil, "", "Security group %s not found.", name)
>>>>>>> ec3eb6c9
}

// GetServerSecurityGroups list security groups for a specific server.
func (c *Client) GetServerSecurityGroups(serverId string) ([]SecurityGroup, error) {

	var resp struct {
		Groups []SecurityGroup `json:"security_groups"`
	}
	url := fmt.Sprintf("%s/%s/%s", apiServers, serverId, apiSecurityGroups)
	requestData := goosehttp.RequestData{RespValue: &resp}
	err := c.client.SendRequest(client.GET, "compute", url, &requestData)
	if err != nil {
		return nil, errors.Newf(err, "failed to list server (%s) security groups", serverId)
	}
	return resp.Groups, nil
}

// CreateSecurityGroup creates a new security group.
func (c *Client) CreateSecurityGroup(name, description string) (*SecurityGroup, error) {
	var req struct {
		SecurityGroup struct {
			Name        string `json:"name"`
			Description string `json:"description"`
		} `json:"security_group"`
	}
	req.SecurityGroup.Name = name
	req.SecurityGroup.Description = description

	var resp struct {
		SecurityGroup SecurityGroup `json:"security_group"`
	}
	requestData := goosehttp.RequestData{ReqValue: req, RespValue: &resp, ExpectedStatus: []int{http.StatusOK}}
	err := c.client.SendRequest(client.POST, "compute", apiSecurityGroups, &requestData)
	if err != nil {
		return nil, errors.Newf(err, "failed to create a security group with name: %s", name)
	}
	return &resp.SecurityGroup, nil
}

// DeleteSecurityGroup deletes the specified security group.
func (c *Client) DeleteSecurityGroup(groupId int) error {
	url := fmt.Sprintf("%s/%d", apiSecurityGroups, groupId)
	requestData := goosehttp.RequestData{ExpectedStatus: []int{http.StatusAccepted}}
	err := c.client.SendRequest(client.DELETE, "compute", url, &requestData)
	if err != nil {
		err = errors.Newf(err, "failed to delete security group with id: %s", groupId)
	}
	return err
}

// RuleInfo allows the callers of CreateSecurityGroupRule() to
// create 2 types of security group rules: ingress rules and group
// rules. The difference stems from how the "source" is defined.
// It can be either:
// 1. Ingress rules - specified directly with any valid subnet mask
//    in CIDR format (e.g. "192.168.0.0/16");
// 2. Group rules - specified indirectly by giving a source group,
// which can be any user's group (different tenant ID).
//
// Every rule works as an iptables ACCEPT rule, thus a group/ with no
// rules does not allow ingress at all. Rules can be added and removed
// while the server(s) are running. The set of security groups that
// apply to a server is changed only when the server is
// started. Adding or removing a security group on a running server
// will not take effect until that server is restarted. However,
// changing rules of existing groups will take effect immediately.
//
// For more information:
// http://docs.openstack.org/developer/nova/nova.concepts.html#concept-security-groups
// Nova source: https://github.com/openstack/nova.git
type RuleInfo struct {
	/// IPProtocol is optional, and if specified must be "tcp", "udp" or
	//  "icmp" (in this case, both FromPort and ToPort can be -1).
	IPProtocol string `json:"ip_protocol"`

	// FromPort and ToPort are both optional, and if specifed must be
	// integers between 1 and 65535 (valid TCP port numbers). -1 is a
	// special value, meaning "use default" (e.g. for ICMP).
	FromPort int `json:"from_port"`
	ToPort   int `json:"to_port"`

	// Cidr cannot be specified with GroupId. Ingress rules need a valid
	// subnet mast in CIDR format here, while if GroupID is specifed, it
	// means you're adding a group rule, specifying source group ID, which
	// must exists already and can be equal to ParentGroupId).
	// need Cidr, while
	Cidr    string `json:"cidr"`
	GroupId *int   `json:"group_id"`

	// ParentGroupId is always required and specifies the group to which
	// the rule is added.
	ParentGroupId int `json:"parent_group_id"`
}

// CreateSecurityGroupRule creates a security group rule.
// It can either be an ingress rule or group rule (see the
// description of RuleInfo).
func (c *Client) CreateSecurityGroupRule(ruleInfo RuleInfo) (*SecurityGroupRule, error) {
	var req struct {
		SecurityGroupRule RuleInfo `json:"security_group_rule"`
	}
	req.SecurityGroupRule = ruleInfo

	var resp struct {
		SecurityGroupRule SecurityGroupRule `json:"security_group_rule"`
	}

	requestData := goosehttp.RequestData{ReqValue: req, RespValue: &resp}
	err := c.client.SendRequest(client.POST, "compute", apiSecurityGroupRules, &requestData)
	if err != nil {
		return nil, errors.Newf(err, "failed to create a rule for the security group with id: %s", ruleInfo.GroupId)
	}
	var zeroSecurityGroupRef SecurityGroupRef
	if *resp.SecurityGroupRule.Group == zeroSecurityGroupRef {
		resp.SecurityGroupRule.Group = nil
	}
	return &resp.SecurityGroupRule, nil
}

// DeleteSecurityGroupRule deletes the specified security group rule.
func (c *Client) DeleteSecurityGroupRule(ruleId int) error {
	url := fmt.Sprintf("%s/%d", apiSecurityGroupRules, ruleId)
	requestData := goosehttp.RequestData{ExpectedStatus: []int{http.StatusAccepted}}
	err := c.client.SendRequest(client.DELETE, "compute", url, &requestData)
	if err != nil {
		err = errors.Newf(err, "failed to delete security group rule with id: %s", ruleId)
	}
	return err
}

// AddServerSecurityGroup adds a security group to the specified server.
func (c *Client) AddServerSecurityGroup(serverId, groupName string) error {
	var req struct {
		AddSecurityGroup struct {
			Name string `json:"name"`
		} `json:"addSecurityGroup"`
	}
	req.AddSecurityGroup.Name = groupName

	url := fmt.Sprintf("%s/%s/action", apiServers, serverId)
	requestData := goosehttp.RequestData{ReqValue: req, ExpectedStatus: []int{http.StatusAccepted}}
	err := c.client.SendRequest(client.POST, "compute", url, &requestData)
	if err != nil {
		err = errors.Newf(err, "failed to add security group '%s' to server with id: %s", groupName, serverId)
	}
	return err
}

// RemoveServerSecurityGroup removes a security group from the specified server.
func (c *Client) RemoveServerSecurityGroup(serverId, groupName string) error {
	var req struct {
		RemoveSecurityGroup struct {
			Name string `json:"name"`
		} `json:"removeSecurityGroup"`
	}
	req.RemoveSecurityGroup.Name = groupName

	url := fmt.Sprintf("%s/%s/action", apiServers, serverId)
	requestData := goosehttp.RequestData{ReqValue: req, ExpectedStatus: []int{http.StatusAccepted}}
	err := c.client.SendRequest(client.POST, "compute", url, &requestData)
	if err != nil {
		err = errors.Newf(err, "failed to remove security group '%s' from server with id: %s", groupName, serverId)
	}
	return err
}

type FloatingIP struct {
	FixedIP    interface{} `json:"fixed_ip"` // Can be a string or null
	Id         int         `json:"id"`
	InstanceId interface{} `json:"instance_id"` // Can be a string or null
	IP         string      `json:"ip"`
	Pool       string      `json:"pool"`
}

// ListFloatingIPs lists floating IP addresses associated with the tenant or account.
func (c *Client) ListFloatingIPs() ([]FloatingIP, error) {
	var resp struct {
		FloatingIPs []FloatingIP `json:"floating_ips"`
	}

	requestData := goosehttp.RequestData{RespValue: &resp}
	err := c.client.SendRequest(client.GET, "compute", apiFloatingIPs, &requestData)
	if err != nil {
		return nil, errors.Newf(err, "failed to list floating ips")
	}
	return resp.FloatingIPs, nil
}

// GetFloatingIP lists details of the floating IP address associated with specified id.
func (c *Client) GetFloatingIP(ipId int) (*FloatingIP, error) {
	var resp struct {
		FloatingIP FloatingIP `json:"floating_ip"`
	}

	url := fmt.Sprintf("%s/%d", apiFloatingIPs, ipId)
	requestData := goosehttp.RequestData{RespValue: &resp}
	err := c.client.SendRequest(client.GET, "compute", url, &requestData)
	if err != nil {
		return nil, errors.Newf(err, "failed to get floating ip %d details", ipId)
	}
	return &resp.FloatingIP, nil
}

// AllocateFloatingIP allocates a new floating IP address to a tenant or account.
func (c *Client) AllocateFloatingIP() (*FloatingIP, error) {
	var resp struct {
		FloatingIP FloatingIP `json:"floating_ip"`
	}

	requestData := goosehttp.RequestData{RespValue: &resp}
	err := c.client.SendRequest(client.POST, "compute", apiFloatingIPs, &requestData)
	if err != nil {
		return nil, errors.Newf(err, "failed to allocate a floating ip")
	}
	return &resp.FloatingIP, nil
}

// DeleteFloatingIP deallocates the floating IP address associated with the specified id.
func (c *Client) DeleteFloatingIP(ipId int) error {
	url := fmt.Sprintf("%s/%d", apiFloatingIPs, ipId)
	requestData := goosehttp.RequestData{ExpectedStatus: []int{http.StatusAccepted}}
	err := c.client.SendRequest(client.DELETE, "compute", url, &requestData)
	if err != nil {
		err = errors.Newf(err, "failed to delete floating ip %d details", ipId)
	}
	return err
}

// AddServerFloatingIP assigns a floating IP addess to the specified server.
func (c *Client) AddServerFloatingIP(serverId, address string) error {
	var req struct {
		AddFloatingIP struct {
			Address string `json:"address"`
		} `json:"addFloatingIp"`
	}
	req.AddFloatingIP.Address = address

	url := fmt.Sprintf("%s/%s/action", apiServers, serverId)
	requestData := goosehttp.RequestData{ReqValue: req, ExpectedStatus: []int{http.StatusAccepted}}
	err := c.client.SendRequest(client.POST, "compute", url, &requestData)
	if err != nil {
		err = errors.Newf(err, "failed to add floating ip %s to server with id: %s", address, serverId)
	}
	return err
}

// RemoveServerFloatingIP removes a floating IP address from the specified server.
func (c *Client) RemoveServerFloatingIP(serverId, address string) error {
	var req struct {
		RemoveFloatingIP struct {
			Address string `json:"address"`
		} `json:"removeFloatingIp"`
	}
	req.RemoveFloatingIP.Address = address

	url := fmt.Sprintf("%s/%s/action", apiServers, serverId)
	requestData := goosehttp.RequestData{ReqValue: req, ExpectedStatus: []int{http.StatusAccepted}}
	err := c.client.SendRequest(client.POST, "compute", url, &requestData)
	if err != nil {
		err = errors.Newf(err, "failed to remove floating ip %s from server with id: %s", address, serverId)
	}
	return err
}<|MERGE_RESOLUTION|>--- conflicted
+++ resolved
@@ -285,11 +285,7 @@
 			return &group, nil
 		}
 	}
-<<<<<<< HEAD
-	return nil, errors.Newf(nil, name, "Security group %s not found.", name)
-=======
 	return nil, errors.NewNotFoundf(nil, "", "Security group %s not found.", name)
->>>>>>> ec3eb6c9
 }
 
 // GetServerSecurityGroups list security groups for a specific server.
